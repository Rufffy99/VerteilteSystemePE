--- conflicted
+++ resolved
@@ -5,9 +5,14 @@
 import os
 import time
 from shared.protocol import decode_message, encode_message, REGISTER_WORKER, LOOKUP_WORKER, DEREGISTER_WORKER, HEARTBEAT
+import time
+from shared.protocol import decode_message, encode_message, REGISTER_WORKER, LOOKUP_WORKER, DEREGISTER_WORKER, HEARTBEAT
 
 PORT = 5001
+PORT = 5001
 HOST = "0.0.0.0"
+
+HEARTBEAT_TIMEOUT = 30  # seconds
 
 HEARTBEAT_TIMEOUT = 30  # seconds
 
@@ -57,10 +62,15 @@
         ip = addr[0]
         port = 6000  # assuming all workers use this port
         address = f"{ip}:{port}"
+        ip = addr[0]
+        port = 6000  # assuming all workers use this port
+        address = f"{ip}:{port}"
         with registry_lock:
+            registry[wtype] = {"address": address, "last_seen": time.time()}
             registry[wtype] = {"address": address, "last_seen": time.time()}
         response = {"message": f"Registered {wtype} at {address}"}
         logging.info(f"Registered worker '{wtype}' at address {address}")
+
 
     elif msg_type == LOOKUP_WORKER:
         wtype = content.get("type")
@@ -72,8 +82,22 @@
             else:
                 response = {"error": f"No active worker found for type '{wtype}'"}
                 logging.warning(f"Lookup for worker type '{wtype}' failed: no active entry found")
+            entry = registry.get(wtype)
+            if entry and time.time() - entry["last_seen"] <= HEARTBEAT_TIMEOUT:
+                response = {"address": entry["address"]}
+                logging.info(f"Lookup for worker type '{wtype}' succeeded: {entry['address']}")
+            else:
+                response = {"error": f"No active worker found for type '{wtype}'"}
+                logging.warning(f"Lookup for worker type '{wtype}' failed: no active entry found")
 
     elif msg_type == DEREGISTER_WORKER:
+        ip = addr[0]
+        port = 6000
+        address = f"{ip}:{port}"
+        with registry_lock:
+            to_remove = [k for k, v in registry.items() if v["address"] == address]
+            for k in to_remove:
+                del registry[k]
         ip = addr[0]
         port = 6000
         address = f"{ip}:{port}"
@@ -97,7 +121,6 @@
         response = {"message": f"Heartbeat received, updated {updated} entries"}
         logging.info(f"Heartbeat received from {address}, updated {updated} entries")
 
-<<<<<<< HEAD
     elif msg_type == "LIST_WORKERS":
         with registry_lock:
             worker_list = [
@@ -108,8 +131,6 @@
         response = {"workers": worker_list}
         logging.info(f"LIST_WORKERS responded with {len(worker_list)} active workers")
 
-=======
->>>>>>> 9d9fb775
     else:
         response = {"error": "Unknown message type"}
         logging.warning(f"Received unknown message type: {msg_type}")
