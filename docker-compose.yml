version: '3.9'

services:
  nameservice:
    build: 
      context: .
      dockerfile: nameservice/Dockerfile
    volumes:
      - logs:/logs
    environment:
      - LOG_DIR=/logs
    ports:
      - "5001:5001"
    networks:
      - tasknet

  dispatcher:
    build: 
      context: .
      dockerfile: dispatcher/Dockerfile
    ports:
      - "4000:4000"
    depends_on:
      - nameservice
    volumes:
      - logs:/logs
    environment:
      - LOG_DIR=/logs
    networks:
      - tasknet
<<<<<<< HEAD

  monitoring:
    build:
      context: .
      dockerfile: monitoring/Dockerfile
    ports:
      - "8080:8080"
    depends_on:
      - dispatcher
      - nameservice
    volumes:
      - logs:/logs
      - /var/run/docker.sock:/var/run/docker.sock
      - ./workers.json:/app/workers.json
    environment:
      - LOG_DIR=/logs
    networks:
      - tasknet

=======
>>>>>>> 9d9fb775

  worker-reverse:
    build:
      context: .
      dockerfile: worker/Dockerfile
    entrypoint: ["python", "worker.py", "reverse"]
    ports:
      - "6001:6000"
    depends_on:
      - dispatcher
      - nameservice
    volumes:
      - logs:/logs
    environment:
      - LOG_DIR=/logs
    networks:
      - tasknet

  worker-hash:
    build:
      context: .
      dockerfile: worker/Dockerfile
    entrypoint: ["python", "worker.py", "hash"]
    ports:
      - "6002:6000"
    depends_on:
      - dispatcher
      - nameservice
    volumes:
      - logs:/logs
    environment:
      - LOG_DIR=/logs
    networks:
      - tasknet

  worker-sum:
    build:
      context: .
      dockerfile: worker/Dockerfile
    entrypoint: ["python", "worker.py", "sum"]
    ports:
      - "6003:6000"
    depends_on:
      - dispatcher
      - nameservice
    volumes:
      - logs:/logs
    environment:
      - LOG_DIR=/logs
    networks:
      - tasknet

  worker-upper:
    build:
      context: .
      dockerfile: worker/Dockerfile
    entrypoint: ["python", "worker.py", "upper"]
    ports:
      - "6004:6000"
    depends_on:
      - dispatcher
      - nameservice
    volumes:
      - logs:/logs
    environment:
      - LOG_DIR=/logs
    networks:
      - tasknet

  worker-wait:
    build:
      context: .
      dockerfile: worker/Dockerfile
    entrypoint: ["python", "worker.py", "wait"]
    ports:
      - "6005:6000"
    depends_on:
      - dispatcher
      - nameservice
    volumes:
      - logs:/logs
    environment:
      - LOG_DIR=/logs
    networks:
      - tasknet

  client:
    build:
      context: .
      dockerfile: client/Dockerfile
    stdin_open: true
    tty: true
    depends_on:
      - dispatcher
      - nameservice
    volumes:
      - logs:/logs
    environment:
      - LOG_DIR=/logs
    networks:
      - tasknet

<<<<<<< HEAD

=======
  monitoring:
    build:
      context: .
      dockerfile: monitoring/Dockerfile
    ports:
      - "8080:8080"
    depends_on:
      - dispatcher
      - nameservice
    volumes:
      - logs:/logs
      - /var/run/docker.sock:/var/run/docker.sock
    environment:
      - LOG_DIR=/logs
    networks:
      - tasknet
# Add shared logs volume
>>>>>>> 9d9fb775
volumes:
  logs: {}
networks:
  tasknet: {}<|MERGE_RESOLUTION|>--- conflicted
+++ resolved
@@ -9,15 +9,28 @@
       - logs:/logs
     environment:
       - LOG_DIR=/logs
+    build: 
+      context: .
+      dockerfile: nameservice/Dockerfile
+    volumes:
+      - logs:/logs
+    environment:
+      - LOG_DIR=/logs
     ports:
       - "5001:5001"
     networks:
       - tasknet
+      - "5001:5001"
+    networks:
+      - tasknet
 
   dispatcher:
     build: 
       context: .
       dockerfile: dispatcher/Dockerfile
+    build: 
+      context: .
+      dockerfile: dispatcher/Dockerfile
     ports:
       - "4000:4000"
     depends_on:
@@ -28,7 +41,6 @@
       - LOG_DIR=/logs
     networks:
       - tasknet
-<<<<<<< HEAD
 
   monitoring:
     build:
@@ -48,14 +60,16 @@
     networks:
       - tasknet
 
-=======
->>>>>>> 9d9fb775
 
   worker-reverse:
     build:
       context: .
       dockerfile: worker/Dockerfile
     entrypoint: ["python", "worker.py", "reverse"]
+    build:
+      context: .
+      dockerfile: worker/Dockerfile
+    entrypoint: ["python", "worker.py", "reverse"]
     ports:
       - "6001:6000"
     depends_on:
@@ -135,8 +149,85 @@
       - LOG_DIR=/logs
     networks:
       - tasknet
+    volumes:
+      - logs:/logs
+    environment:
+      - LOG_DIR=/logs
+    networks:
+      - tasknet
+
+  worker-hash:
+    build:
+      context: .
+      dockerfile: worker/Dockerfile
+    entrypoint: ["python", "worker.py", "hash"]
+    ports:
+      - "6002:6000"
+    depends_on:
+      - dispatcher
+      - nameservice
+    volumes:
+      - logs:/logs
+    environment:
+      - LOG_DIR=/logs
+    networks:
+      - tasknet
+
+  worker-sum:
+    build:
+      context: .
+      dockerfile: worker/Dockerfile
+    entrypoint: ["python", "worker.py", "sum"]
+    ports:
+      - "6003:6000"
+    depends_on:
+      - dispatcher
+      - nameservice
+    volumes:
+      - logs:/logs
+    environment:
+      - LOG_DIR=/logs
+    networks:
+      - tasknet
+
+  worker-upper:
+    build:
+      context: .
+      dockerfile: worker/Dockerfile
+    entrypoint: ["python", "worker.py", "upper"]
+    ports:
+      - "6004:6000"
+    depends_on:
+      - dispatcher
+      - nameservice
+    volumes:
+      - logs:/logs
+    environment:
+      - LOG_DIR=/logs
+    networks:
+      - tasknet
+
+  worker-wait:
+    build:
+      context: .
+      dockerfile: worker/Dockerfile
+    entrypoint: ["python", "worker.py", "wait"]
+    ports:
+      - "6005:6000"
+    depends_on:
+      - dispatcher
+      - nameservice
+    volumes:
+      - logs:/logs
+    environment:
+      - LOG_DIR=/logs
+    networks:
+      - tasknet
 
   client:
+    build:
+      context: .
+      dockerfile: client/Dockerfile
     build:
       context: .
       dockerfile: client/Dockerfile
@@ -152,27 +243,7 @@
     networks:
       - tasknet
 
-<<<<<<< HEAD
-
-=======
-  monitoring:
-    build:
-      context: .
-      dockerfile: monitoring/Dockerfile
-    ports:
-      - "8080:8080"
-    depends_on:
-      - dispatcher
-      - nameservice
-    volumes:
-      - logs:/logs
-      - /var/run/docker.sock:/var/run/docker.sock
-    environment:
-      - LOG_DIR=/logs
-    networks:
-      - tasknet
-# Add shared logs volume
->>>>>>> 9d9fb775
+
 volumes:
   logs: {}
 networks:
